"""Program listening to the UDP Broadcast from
   a WeatherFlow Weather Station and publishing
   sensor data to MQTT.
"""

import json
from typing import OrderedDict
import paho.mqtt.client as mqtt
import asyncio
import logging
import time
from datetime import datetime
import sys
import os

from aioudp import open_local_endpoint
from helpers import ConversionFunctions, DataStorage
from const import (
    DOMAIN,
    EVENT_AIR_DATA,
    EVENT_DEVICE_STATUS,
    EVENT_RAPID_WIND,
    EVENT_HUB_STATUS,
    EVENT_PRECIP_START,
    EVENT_SKY_DATA,
    EVENT_STRIKE,
    EVENT_TEMPEST_DATA,
    SENSOR_CLASS,
    SENSOR_DEVICE,
    SENSOR_ICON,
    SENSOR_ID,
    SENSOR_NAME,
    SENSOR_UNIT_I,
    SENSOR_UNIT_M,
    UNITS_IMPERIAL,
    WEATHERFLOW_SENSORS,
)

_LOGGER = logging.getLogger(__name__)


async def main():
    logging.basicConfig(level=logging.DEBUG)

    # Read the config Settings
    _LOGGER.info("Timezone is %s", os.environ["TZ"])
<<<<<<< HEAD
    is_tempest = bool(os.environ["TEMPEST_DEVICE"])
    weatherflow_ip = os.environ["WF_HOST"]
    weatherflow_port = int(os.environ["WF_PORT"])
    elevation = int(os.environ["WF_PORT"])
    mqtt_host = os.environ["MQTT_HOST"]
    mqtt_port = int(os.environ["MQTT_PORT"])
    mqtt_username = os.environ["MQTT_USERNAME"]
    mqtt_password = os.environ["MQTT_PASSWORD"]
    mqtt_debug = bool(os.environ["MQTT_DEBUG"])
    unit_system = os.environ["UNIT_SYSTEM"]
    rw_interval = int(os.environ["RAPID_WIND_INTERVAL"])
    show_debug = bool(os.environ["DEBUG"])
=======
    # is_tempest = eval(os.environ["TEMPEST_DEVICE"])
    # weatherflow_ip = os.environ["WF_HOST"]
    # weatherflow_port = int(os.environ["WF_PORT"])
    # elevation = int(os.environ["WF_PORT"])
    # mqtt_host = os.environ["MQTT_HOST"]
    # mqtt_port = int(os.environ["MQTT_PORT"])
    # mqtt_username = os.environ["MQTT_USERNAME"]
    # mqtt_password = os.environ["MQTT_PASSWORD"]
    # mqtt_debug = eval(os.environ["MQTT_DEBUG"])
    # unit_system = os.environ["UNIT_SYSTEM"]
    # rw_interval = int(os.environ["RAPID_WIND_INTERVAL"])
    # show_debug = eval(os.environ["DEBUG"])
>>>>>>> 5afff8e6

    cnv = ConversionFunctions(unit_system)
    data_store = DataStorage()

    # Read the sensor config
    sensors = await data_store.read_config()

    mqtt_anonymous = False
    if not mqtt_username or not mqtt_password:
        mqtt_anonymous = True

    # Setup and connect to MQTT Broker
    try:
        client = mqtt.Client()
        client.max_inflight_messages_set(40)
        if not mqtt_anonymous:
            client.username_pw_set(username=mqtt_username, password=mqtt_password)
        if mqtt_debug:
            client.enable_logger()
        client.connect(mqtt_host, port=mqtt_port)
        _LOGGER.info(
            "Connected to the MQTT server on address %s and port %s...",
            mqtt_host,
            mqtt_port,
        )
    except Exception as e:
        _LOGGER.error("Could not connect to MQTT Server. Error is: %s", e)
        sys.exit(1)

    # Setup and start listening to WeatherFlow UDP Socket
    try:
        endpoint = await open_local_endpoint(host=weatherflow_ip, port=weatherflow_port)
        _LOGGER.info("The UDP server is running on port %s...", endpoint.address[1])
    except Exception as e:
        _LOGGER.error("Could not start listening to the UDP Socket. Error is: %s", e)
        sys.exit(1)

    # Configure Sensors in MQTT
    await setup_sensors(endpoint, client, unit_system, sensors, is_tempest)

    # Set timer variables
    rapid_last_run = 1621229580.583215  # A time in the past
    current_day = datetime.today().weekday()

    # Read stored Values and set variable values
    storage = await data_store.read_storage()
    wind_speed = None

    # Watch for message from the UDP socket
    while True:
        data, (host, port) = await endpoint.receive()
        json_response = json.loads(data.decode("utf-8"))
        msg_type = json_response.get("type")

        # Run New day function if Midnight
        if current_day != datetime.today().weekday():
            storage["rain_yesterday"] = storage["rain_today"]
            storage["rain_today"] = 0
            storage["lightning_count_today"] = 0
            await data_store.write_storage(storage)
            await data_store.housekeeping_strike()
            current_day = datetime.today().weekday()

        # Process the data
        if msg_type is not None:
            data = OrderedDict()
            state_topic = "homeassistant/sensor/{}/{}/state".format(DOMAIN, msg_type)
            if msg_type in EVENT_RAPID_WIND:
                now = datetime.now().timestamp()
                if (now - rapid_last_run) >= rw_interval:
                    obs = json_response["ob"]
                    data["wind_speed"] = await cnv.speed(obs[1])
                    data["wind_bearing"] = obs[2]
                    data["wind_direction"] = await cnv.direction(obs[2])
                    wind_speed = obs[1]
                    client.publish(state_topic, json.dumps(data))
                    rapid_last_run = datetime.now().timestamp()
            if msg_type in EVENT_HUB_STATUS:
                data["uptime"] = await cnv.humanize_time(json_response.get("uptime"))
                client.publish(state_topic, json.dumps(data))
            if msg_type in EVENT_PRECIP_START:
                obs = json_response["evt"]
                storage["rain_start"] = datetime.fromtimestamp(obs[0]).isoformat()
                await data_store.write_storage(storage)
            if msg_type in EVENT_STRIKE:
                obs = json_response["evt"]
                await data_store.write_strike_storage()
                storage["lightning_count_today"] += 1
                storage["last_lightning_distance"] = await cnv.distance(obs[1])
                storage["last_lightning_energy"] = obs[2]
                storage["last_lightning_time"] = time.time()
                await data_store.write_storage(storage)
            if msg_type in EVENT_AIR_DATA:
                obs = json_response["obs"][0]
                data["station_pressure"] = await cnv.pressure(obs[1])
                data["air_temperature"] = await cnv.temperature(obs[2])
                data["relative_humidity"] = obs[3]
                data["lightning_strike_count"] = await data_store.read_strike_storage()
                data["lightning_strike_count_today"] = storage["lightning_count_today"]
                data["lightning_strike_distance"] = storage["last_lightning_distance"]
                data["lightning_strike_energy"] = storage["last_lightning_energy"]
                data["lightning_strike_time"] = datetime.fromtimestamp(
                    storage["last_lightning_time"]
                ).isoformat()
                data["battery_air"] = round(obs[6], 2)
<<<<<<< HEAD
                data["sealevel_pressure"] = await cnv.pressure(
                    obs[1] + (elevation / 9.2)
                )
=======
                data["sealevel_pressure"] = await cnv.pressure(obs[1] + (elevation / 9.2))
                data["sealevel_pressure"] = await cnv.sea_level_pressure(obs[2], obs[1], elevation)
>>>>>>> 5afff8e6
                data["air_density"] = await cnv.air_density(obs[2], obs[1])
                data["dewpoint"] = await cnv.dewpoint(obs[2], obs[3])
                data["feelslike"] = await cnv.feels_like(obs[2], obs[3], wind_speed)
                client.publish(state_topic, json.dumps(data))
            if msg_type in EVENT_SKY_DATA:
                obs = json_response["obs"][0]
                data["illuminance"] = obs[1]
                data["uv"] = obs[2]
                storage["rain_today"] += obs[3]
                data["rain_today"] = await cnv.rain(storage["rain_today"])
                data["rain_yesterday"] = await cnv.rain(storage["rain_yesterday"])
                data["rain_start_time"] = storage["rain_start"]
                data["wind_lull"] = await cnv.speed(obs[4])
                data["wind_speed_avg"] = await cnv.speed(obs[5])
                data["wind_gust"] = await cnv.speed(obs[6])
                data["wind_bearing_avg"] = obs[7]
                data["wind_direction_avg"] = await cnv.direction(obs[7])
                data["battery"] = round(obs[8], 2)
                data["solar_radiation"] = obs[10]
                data["precipitation_type"] = await cnv.rain_type(obs[12])
                data["rain_rate"] = await cnv.rain_rate(obs[3])
                client.publish(state_topic, json.dumps(data))
                if obs[3] > 0:
                    await data_store.write_storage(storage)
            if msg_type in EVENT_TEMPEST_DATA:
                obs = json_response["obs"][0]

                state_topic = "homeassistant/sensor/{}/{}/state".format(
                    DOMAIN, EVENT_SKY_DATA
                )
                data["wind_lull"] = await cnv.speed(obs[1])
                data["wind_speed_avg"] = await cnv.speed(obs[2])
                data["wind_gust"] = await cnv.speed(obs[3])
                data["wind_bearing_avg"] = obs[4]
                data["wind_direction_avg"] = await cnv.direction(obs[4])
                data["illuminance"] = obs[9]
                data["uv"] = obs[10]
                data["solar_radiation"] = obs[11]
                storage["rain_today"] += obs[12]
                data["rain_today"] = await cnv.rain(storage["rain_today"])
                data["rain_yesterday"] = await cnv.rain(storage["rain_yesterday"])
                data["rain_start_time"] = storage["rain_start"]
                data["precipitation_type"] = await cnv.rain_type(obs[13])
                data["battery"] = round(obs[16], 2)
                data["rain_rate"] = await cnv.rain_rate(obs[12])
                client.publish(state_topic, json.dumps(data))

                state_topic = "homeassistant/sensor/{}/{}/state".format(
                    DOMAIN, EVENT_AIR_DATA
                )
                data = OrderedDict()
                data["station_pressure"] = await cnv.pressure(obs[6])
                data["air_temperature"] = await cnv.temperature(obs[7])
                data["relative_humidity"] = obs[8]
                data["lightning_strike_count"] = await data_store.read_strike_storage()
                data["lightning_strike_count_today"] = storage["lightning_count_today"]
                data["lightning_strike_distance"] = storage["last_lightning_distance"]
                data["lightning_strike_energy"] = storage["last_lightning_energy"]
                data["lightning_strike_time"] = datetime.fromtimestamp(
                    storage["last_lightning_time"]
                ).isoformat()
                data["sealevel_pressure"] = await cnv.pressure(
                    obs[6] + (elevation / 9.2), 2
                )
                data["air_density"] = await cnv.air_density(obs[7], obs[6])
                data["dewpoint"] = await cnv.dewpoint(obs[7], obs[8])
                data["feelslike"] = await cnv.feels_like(obs[7], obs[8], wind_speed)
                client.publish(state_topic, json.dumps(data))

                if obs[12] > 0:
                    await data_store.write_storage(storage)

            if msg_type in EVENT_DEVICE_STATUS:
                if show_debug:
                    now = datetime.now()
                    serial_number = json_response.get("serial_number")
                    firmware_revision = json_response.get("firmware_revision")
                    voltage = json_response.get("voltage")
                    _LOGGER.debug(
                        "DEVICE STATUS TRIGGERED AT %s\n  -- Device: %s\n -- Firmware Revision: %s\n -- Voltage: %s",
                        str(now),
                        serial_number,
                        firmware_revision,
                        voltage,
                    )

            if show_debug:
                _LOGGER.debug(
                    "Event type %s has been processed, with payload: %s",
                    msg_type,
                    json.dumps(data),
                )


async def setup_sensors(endpoint, mqtt_client, unit_system, sensors, is_tempest):
    """Setup the Sensors in Home Assistant."""

    # Get Hub Information
    while True:
        data, (host, port) = await endpoint.receive()
        json_response = json.loads(data.decode("utf-8"))
        msg_type = json_response.get("type")
        if msg_type == EVENT_HUB_STATUS:
            serial_number = json_response.get("serial_number")
            firmware = json_response.get("firmware_revision")
            break

    # Create the config for the Sensors
    units = SENSOR_UNIT_I if unit_system == UNITS_IMPERIAL else SENSOR_UNIT_M
    for sensor in WEATHERFLOW_SENSORS:
        sensor_name = sensor[SENSOR_NAME]
        # Don't add the AIR Unit Battery if this is a Tempest Device
        if is_tempest and sensor[SENSOR_ID] == "battery_air":
            continue
        # Modify name of Battery Device if Tempest Unit
        if is_tempest:
            sensor_name = "Battery TEMPEST"
        state_topic = "homeassistant/sensor/{}/{}/state".format(
            DOMAIN, sensor[SENSOR_DEVICE]
        )
        discovery_topic = "homeassistant/sensor/{}/{}/config".format(
            DOMAIN, sensor[SENSOR_ID]
        )
        payload = OrderedDict()
        if sensors is None or sensor[SENSOR_ID] in sensors:
            _LOGGER.info("SETTING UP %s SENSOR", sensor_name)
            payload["name"] = "{}".format(sensor_name)
            payload["unique_id"] = "{}-{}".format(serial_number, sensor[SENSOR_ID])
            if sensor[units] is not None:
                payload["unit_of_measurement"] = sensor[units]
            if sensor[SENSOR_CLASS] is not None:
                payload["device_class"] = sensor[SENSOR_CLASS]
            if sensor[SENSOR_ICON] is not None:
                payload["icon"] = f"mdi:{sensor[SENSOR_ICON]}"
            payload["state_topic"] = state_topic
            payload["value_template"] = "{{{{ value_json.{} }}}}".format(
                sensor[SENSOR_ID]
            )
            payload["device"] = {
                "identifiers": ["WeatherFlow_{}".format(serial_number)],
                "connections": [["mac", serial_number]],
                "manufacturer": "WeatherFlow",
                "name": "WeatherFlow2MQTT",
                "model": "WeatherFlow Weather Station",
                "sw_version": firmware,
            }

        try:
            mqtt_client.publish(
                discovery_topic, json.dumps(payload), qos=1, retain=True
            )
            await asyncio.sleep(0.2)
        except Exception as e:
            _LOGGER.error("Could not connect to MQTT Server. Error is: %s", e)
            break


# Main Program starts
if __name__ == "__main__":
    try:
        asyncio.run(main())
    except KeyboardInterrupt:
        print("\nExiting Program")<|MERGE_RESOLUTION|>--- conflicted
+++ resolved
@@ -44,7 +44,6 @@
 
     # Read the config Settings
     _LOGGER.info("Timezone is %s", os.environ["TZ"])
-<<<<<<< HEAD
     is_tempest = bool(os.environ["TEMPEST_DEVICE"])
     weatherflow_ip = os.environ["WF_HOST"]
     weatherflow_port = int(os.environ["WF_PORT"])
@@ -57,20 +56,6 @@
     unit_system = os.environ["UNIT_SYSTEM"]
     rw_interval = int(os.environ["RAPID_WIND_INTERVAL"])
     show_debug = bool(os.environ["DEBUG"])
-=======
-    # is_tempest = eval(os.environ["TEMPEST_DEVICE"])
-    # weatherflow_ip = os.environ["WF_HOST"]
-    # weatherflow_port = int(os.environ["WF_PORT"])
-    # elevation = int(os.environ["WF_PORT"])
-    # mqtt_host = os.environ["MQTT_HOST"]
-    # mqtt_port = int(os.environ["MQTT_PORT"])
-    # mqtt_username = os.environ["MQTT_USERNAME"]
-    # mqtt_password = os.environ["MQTT_PASSWORD"]
-    # mqtt_debug = eval(os.environ["MQTT_DEBUG"])
-    # unit_system = os.environ["UNIT_SYSTEM"]
-    # rw_interval = int(os.environ["RAPID_WIND_INTERVAL"])
-    # show_debug = eval(os.environ["DEBUG"])
->>>>>>> 5afff8e6
 
     cnv = ConversionFunctions(unit_system)
     data_store = DataStorage()
@@ -176,14 +161,8 @@
                     storage["last_lightning_time"]
                 ).isoformat()
                 data["battery_air"] = round(obs[6], 2)
-<<<<<<< HEAD
-                data["sealevel_pressure"] = await cnv.pressure(
-                    obs[1] + (elevation / 9.2)
-                )
-=======
                 data["sealevel_pressure"] = await cnv.pressure(obs[1] + (elevation / 9.2))
                 data["sealevel_pressure"] = await cnv.sea_level_pressure(obs[2], obs[1], elevation)
->>>>>>> 5afff8e6
                 data["air_density"] = await cnv.air_density(obs[2], obs[1])
                 data["dewpoint"] = await cnv.dewpoint(obs[2], obs[3])
                 data["feelslike"] = await cnv.feels_like(obs[2], obs[3], wind_speed)
